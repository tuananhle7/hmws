--- conflicted
+++ resolved
@@ -9,14 +9,9 @@
 from tqdm import tqdm
 
 
-<<<<<<< HEAD
 def generate_data(batch_size, max_num_chars, device, verbose=False):
-    pcfg = pcfg_util.read_pcfg("kernel_pcfg.json", device)
-=======
-def generate_data(batch_size, max_num_chars, device):
     path = pathlib.Path(__file__).parent.absolute().joinpath("kernel_pcfg.json")
     pcfg = pcfg_util.read_pcfg(path, device)
->>>>>>> 8d36e5c4
 
     x = torch.zeros((batch_size, max_num_chars), device=device).long()
     eos = torch.zeros((batch_size, max_num_chars), device=device).long()
