--- conflicted
+++ resolved
@@ -33,14 +33,10 @@
     parser = argparse.ArgumentParser(formatter_class=argparse.ArgumentDefaultsHelpFormatter)
     parser.add_argument("--experiment-name", default="", help=" ")
     parser.add_argument(
-<<<<<<< HEAD
-        "--algorithm", default="rws", choices=["rws", "elbo", "vimco", "cmws", "cmws_2", "cmws_3", "cmws_4", "cmws_iwae"], help=" ",
-=======
         "--algorithm",
         default="rws",
         choices=["rws", "elbo", "vimco", "cmws", "cmws_2", "cmws_3", "cmws_4"],
         help=" ",
->>>>>>> 8d36e5c4
     )
     parser.add_argument("--seed", default=1, type=int, help=" ")
     parser.add_argument("--batch-size", default=5, type=int, help=" ")
