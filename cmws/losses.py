--- conflicted
+++ resolved
@@ -777,20 +777,10 @@
     return generative_model_loss + guide_loss
 
 
-<<<<<<< HEAD
-
-
-def get_cmws_5_loss(
-    generative_model, guide, memory, obs, obs_id, num_particles, num_proposals, insomnia=1.0
-):
-    """Use reweighted training for q(z_c | z_d, x) but reweigh it individually for each memory element
-=======
 def get_cmws_5_loss(
     generative_model, guide, memory, obs, obs_id, num_particles, num_proposals, insomnia=1.0
 ):
     """Normalize over particles-and-memory for generative model gradient
->>>>>>> 79d355d3
-
     Args:
         generative_model
         guide
@@ -799,7 +789,6 @@
         obs_id: long tensor of shape [batch_size]
         num_particles (int): number of particles used to marginalize continuous latents
         num_proposals (int): number of proposed elements to be considered as new memory
-
     Returns: [batch_size]
     """
     # Extract
@@ -811,37 +800,21 @@
 
     # ASSIGN d_{1:(R + M)} = CONCAT(d'_{1:R}, d_{1:M})
     # [memory_size + num_proposals, batch_size, ...]
-<<<<<<< HEAD
-    discrete_latent = cmws.memory.concat(memory.select(obs_id), proposed_discrete_latent)
-=======
     discrete_latent_concat = cmws.memory.concat(memory.select(obs_id), proposed_discrete_latent)
->>>>>>> 79d355d3
 
     # COMPUTE SCORES s_i = log p(d_i, x) for i  {1, ..., (R + M)}
     # -- c ~ q(c | d, x)
     # [num_particles, memory_size + num_proposals, batch_size, ...]
-<<<<<<< HEAD
-    _continuous_latent = guide.sample_continuous(obs, discrete_latent, [num_particles])
-
-    # -- log q(c | d)
-    # [num_particles, memory_size + num_proposals, batch_size]
-    _log_q_continuous = guide.log_prob_continuous(obs, discrete_latent, _continuous_latent)
-=======
     _continuous_latent = guide.sample_continuous(obs, discrete_latent_concat, [num_particles])
 
     # -- log q(c | d)
     # [num_particles, memory_size + num_proposals, batch_size]
     _log_q_continuous = guide.log_prob_continuous(obs, discrete_latent_concat, _continuous_latent)
->>>>>>> 79d355d3
 
     # -- log p(d, c, x)
     # [num_particles, memory_size + num_proposals, batch_size]
     _log_p = generative_model.log_prob_discrete_continuous(
-<<<<<<< HEAD
-        discrete_latent, _continuous_latent, obs
-=======
         discrete_latent_concat, _continuous_latent, obs
->>>>>>> 79d355d3
     )
 
     # [memory_size + num_proposals, batch_size]
@@ -852,45 +825,24 @@
     # ASSIGN d_{1:M} = TOP_K_UNIQUE(d_{1:(R + M)}, s_{1:(R + M)})
     # [memory_size, batch_size, ...], [memory_size, batch_size]
     discrete_latent_selected, _, indices = cmws.memory.get_unique_and_top_k(
-<<<<<<< HEAD
-        discrete_latent, log_marginal_joint, memory.size, return_indices=True
-=======
         discrete_latent_concat, log_marginal_joint, memory.size, return_indices=True
->>>>>>> 79d355d3
     )
 
     # SELECT log q(c | d, x) and log p(d, c, x)
     # [num_particles, memory_size, batch_size]
-<<<<<<< HEAD
-    _log_q_continuous_selected = torch.gather(
-        _log_q_continuous, 1, indices[None].expand(num_particles, memory.size, batch_size)
-    )
-    # [num_particles, memory_size, batch_size]
-    _log_p_selected = torch.gather(_log_p, 1, indices[None].expand(num_particles, memory.size, batch_size))
-=======
     _log_q_continuous = torch.gather(
         _log_q_continuous, 1, indices[None].expand(num_particles, memory.size, batch_size)
     )
     # [num_particles, memory_size, batch_size]
     _log_p = torch.gather(_log_p, 1, indices[None].expand(num_particles, memory.size, batch_size))
->>>>>>> 79d355d3
 
     # COMPUTE WEIGHT
     # [num_particles, memory_size, batch_size]
     _log_weight = _log_p - _log_q_continuous
-<<<<<<< HEAD
-    _log_weight_selected = _log_p_selected - _log_q_continuous_selected
-
-    # COMPUTE log q(d_i | x) for i in {1, ..., M}
-    # [memory_size, batch_size]
-    _log_q_discrete = guide.log_prob_discrete(obs, discrete_latent,)
-    # _log_q_discrete_selected = guide.log_prob_discrete(obs, discrete_latent_selected,)
-=======
 
     # COMPUTE log q(d_i | x) for i in {1, ..., M}
     # [memory_size, batch_size]
     _log_q_discrete = guide.log_prob_discrete(obs, discrete_latent_selected,)
->>>>>>> 79d355d3
 
     # UPDATE MEMORY with d_{1:M}
     memory.update(obs_id, discrete_latent_selected)
@@ -901,19 +853,12 @@
 
     # COMPUTE losses
     # --Compute generative model loss
-<<<<<<< HEAD
-    # [batch_size]
-    generative_model_loss = -(
-        (torch.softmax(_log_weight_selected, dim=0).detach() * _log_p_selected).sum(dim=0).mean(dim=0)
-    )
-=======
     # [num_particles, memory_size, batch_size]
     _log_weight_v = torch.softmax(_log_weight.view(-1, batch_size), dim=0).view(
         num_particles, memory.size, batch_size
     )
     # [batch_size]
     generative_model_loss = -(_log_weight_v.detach() * _log_p).sum(dim=[0, 1])
->>>>>>> 79d355d3
 
     # --Compute guide loss
     # ----Compute guide wake loss
@@ -927,21 +872,6 @@
         )
     # ----Compute guide CMWS loss
     if insomnia > 0.0:
-<<<<<<< HEAD
-        _log_weight_normalized = torch.softmax(_log_weight.view(-1, batch_size), dim=0).view(
-            num_particles, memory.size + num_proposals, batch_size
-        )
-        # [batch_size]
-        guide_loss_cmws_discrete = -(
-            (_log_weight_normalized.detach() * _log_q_discrete[None]).sum(dim=[0, 1])
-        )
-        guide_loss_cmws_continuous = - (
-            (torch.softmax(_log_weight, dim=0).detach() * _log_q_continuous)
-            .sum(dim=0)
-            .mean(dim=0)
-        )
-        guide_loss_cmws = guide_loss_cmws_discrete + guide_loss_cmws_continuous
-=======
         # [memory_size, batch_size]
         _log_weight_omega = torch.logsumexp(_log_weight_v, dim=0)
         # [batch_size]
@@ -952,7 +882,6 @@
         )
         # [batch_size]
         guide_loss_cmws = discrete_guide_loss_cmws + continuous_guide_loss_cmws
->>>>>>> 79d355d3
 
     # ----Combine guide sleep and CMWS losses
     if insomnia == 0.0:
