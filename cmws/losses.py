--- conflicted
+++ resolved
@@ -498,14 +498,6 @@
     return generative_model_loss + guide_loss
 
 
-<<<<<<< HEAD
-
-
-def get_cmws_4_loss(
-    generative_model, guide, memory, obs, obs_id, num_particles, num_proposals, insomnia=1.0
-):
-    """Use reweighted training for q(z_c | z_d, x) but reweigh it individually for each memory element
-=======
 def optimize_continuous(
     generative_model, obs, discrete_latent, continuous_latent, num_iterations=10, lr=1e-3
 ):
@@ -550,7 +542,6 @@
 ):
     """Use reweighted training for q(z_c | z_d, x) + gradient descent on continuous latents
 
->>>>>>> 8d36e5c4
     Args:
         generative_model
         guide
@@ -559,10 +550,6 @@
         obs_id: long tensor of shape [batch_size]
         num_particles (int): number of particles used to marginalize continuous latents
         num_proposals (int): number of proposed elements to be considered as new memory
-<<<<<<< HEAD
-=======
-
->>>>>>> 8d36e5c4
     Returns: [batch_size]
     """
     # Extract
@@ -581,11 +568,6 @@
     # [num_particles, memory_size + num_proposals, batch_size, ...]
     _continuous_latent = guide.sample_continuous(obs, discrete_latent_concat, [num_particles])
 
-<<<<<<< HEAD
-    # -- log q(c | d)
-    # [num_particles, memory_size + num_proposals, batch_size]
-    _log_q_continuous = guide.log_prob_continuous(obs, discrete_latent_concat, _continuous_latent)
-=======
     # OPTIMIZE CONTINUOUS LATENT
     _continuous_latent = optimize_continuous(
         generative_model,
@@ -599,7 +581,6 @@
     # -- log q(c | d)
     # [num_particles, memory_size + num_proposals, batch_size]
     _log_q_continuous = guide.log_prob_continuous(obs, discrete_latent_concat, _continuous_latent,)
->>>>>>> 8d36e5c4
 
     # -- log p(d, c, x)
     # [num_particles, memory_size + num_proposals, batch_size]
@@ -665,16 +646,8 @@
         )
         # [batch_size]
         guide_loss_cmws = -(
-<<<<<<< HEAD
-            (_log_weight_normalized.detach() * _log_q_discrete[None]).sum(dim=[0, 1])
-            + (torch.softmax(_log_weight, dim=0).detach() * _log_q_continuous)
-            .sum(dim=0)
-            .mean(dim=0)
-        )
-=======
             _log_weight_normalized.detach() * (_log_q_discrete[None] + _log_q_continuous)
         ).sum(dim=[0, 1])
->>>>>>> 8d36e5c4
 
     # ----Combine guide sleep and CMWS losses
     if insomnia == 0.0:
@@ -687,17 +660,10 @@
     return generative_model_loss + guide_loss
 
 
-<<<<<<< HEAD
-def get_cmws_iwae_loss(
-    generative_model, guide, memory, obs, obs_id, num_particles, num_proposals
-):
-    """Use reweighted training for q(z_c | z_d, x)
-=======
 def get_cmws_4_loss(
     generative_model, guide, memory, obs, obs_id, num_particles, num_proposals, insomnia=1.0
 ):
     """Use reweighted training for q(z_c | z_d, x) but reweigh it individually for each memory element
->>>>>>> 8d36e5c4
 
     Args:
         generative_model
@@ -766,29 +732,6 @@
     # UPDATE MEMORY with d_{1:M}
     memory.update(obs_id, discrete_latent_selected)
 
-<<<<<<< HEAD
-    # --Compute guide loss
-    # ----Compute guide wake loss
-    batch_size = obs.shape[0]
-    _log_weight_normalized = torch.softmax(_log_weight.view(-1, batch_size), dim=0).view(
-        num_particles, memory.size, batch_size
-    )
-    # [batch_size]
-    guide_loss_discrete = -(
-        _log_weight_normalized.detach() * (_log_q_discrete[None])
-    ).sum(dim=[0, 1])
-
-    # Estimate log marginal likelihood
-    # [batch_size]
-    # log_p = torch.logsumexp(_log_weight, dim=0) - math.log(num_particles)
-    # iwae_loss = -log_p.sum(0)
-
-    log_weight = _log_p - _log_q_continuous - _log_q_discrete.detach() 
-    log_p = torch.logsumexp(log_weight.view(-1, batch_size), dim=0) - math.log(num_particles)
-    iwae_loss = -log_p.sum(0)
-
-    return iwae_loss + guide_loss_discrete
-=======
     # CHECK UNIQUE
     # if not memory.is_unique(obs_id).all():
     #     raise RuntimeError("memory not unique")
@@ -831,5 +774,4 @@
     else:
         guide_loss = insomnia * guide_loss_cmws + (1 - insomnia) * guide_loss_sleep
 
-    return generative_model_loss + guide_loss
->>>>>>> 8d36e5c4
+    return generative_model_loss + guide_loss